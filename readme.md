# Book Notes App

A full-stack, multi-user web application designed for book lovers to track, review, and discover literature. This project features a secure, scalable Node.js REST API backend and a modern, responsive React single-page application (SPA) frontend.

**Developer:** Saubhagya Patel
<<<<<<< HEAD

**Contact:** [patelsaubhagya0144@gmail.com](mailto:patelsaubhagya0144@gmail.com)

**Project Dates:** Jan 2024 - Aug 2025

---

### **Tech Stack**

**Backend:**
* **Runtime:** Node.js
* **Framework:** Express.js
* **Database:** PostgreSQL
* **Authentication:** JSON Web Tokens (JWT) & Bcrypt.js
* **API Client:** Axios

**Frontend:**
* **Library:** React.js (bootstrapped with Vite)
* **Styling:** Tailwind CSS
* **Routing:** React Router
* **API Client:** Axios

**External Services:**
* [Open Library API](https://openlibrary.org/developers/api) for book data.

---

### **Core Features**

* **Secure Authentication:** Users can register and log in via a JWT-based system, with tokens expiring after one day for enhanced security.
* **Personalized Reviews:** Each user can write and update a single, personal review (rating and summary) for any book in the library.
* **Community-Driven Library:** Logged-in users can search the Open Library API to discover new books and add them to the application's shared database for all users to review.
* **Modern User Experience:** A fast, dark-themed, and fully responsive interface ensures a seamless experience across desktops, tablets, and mobile devices.

---

### **Getting Started**

=======
**Contact:** [patelsaubhagya0144@gmail.com](mailto:patelsaubhagya0144@gmail.com)
**Project Dates:** Jan 2024 - Aug 2025

---

### **Tech Stack**

**Backend:**
* **Runtime:** Node.js
* **Framework:** Express.js
* **Database:** PostgreSQL
* **Authentication:** JSON Web Tokens (JWT) & Bcrypt.js
* **API Client:** Axios

**Frontend:**
* **Library:** React.js (bootstrapped with Vite)
* **Styling:** Tailwind CSS
* **Routing:** React Router
* **API Client:** Axios

**External Services:**
* [Open Library API](https://openlibrary.org/developers/api) for book data.

---

### **Core Features**

* **Secure Authentication:** Users can register and log in via a JWT-based system, with tokens expiring after one day for enhanced security.
* **Personalized Reviews:** Each user can write and update a single, personal review (rating and summary) for any book in the library.
* **Community-Driven Library:** Logged-in users can search the Open Library API to discover new books and add them to the application's shared database for all users to review.
* **Modern User Experience:** A fast, dark-themed, and fully responsive interface ensures a seamless experience across desktops, tablets, and mobile devices.

---

### **Getting Started**

>>>>>>> 1b398935
**Prerequisites:**
* Node.js and npm installed
* A running PostgreSQL server

**1. Backend Setup:**
```bash
# Navigate to the backend folder
cd backend

# Install dependencies
npm install

# Create and configure a .env file with your database credentials and a JWT_SECRET

# Initialize the database schema
psql -U your_username -d your_database -f db/db_init.sql

# Start the API server
npm run dev
````

**2. Frontend Setup:**

```bash
# Navigate to the frontend folder
cd frontend

# Install dependencies
npm install

# Start the React development server
npm run dev
```<|MERGE_RESOLUTION|>--- conflicted
+++ resolved
@@ -3,46 +3,6 @@
 A full-stack, multi-user web application designed for book lovers to track, review, and discover literature. This project features a secure, scalable Node.js REST API backend and a modern, responsive React single-page application (SPA) frontend.
 
 **Developer:** Saubhagya Patel
-<<<<<<< HEAD
-
-**Contact:** [patelsaubhagya0144@gmail.com](mailto:patelsaubhagya0144@gmail.com)
-
-**Project Dates:** Jan 2024 - Aug 2025
-
----
-
-### **Tech Stack**
-
-**Backend:**
-* **Runtime:** Node.js
-* **Framework:** Express.js
-* **Database:** PostgreSQL
-* **Authentication:** JSON Web Tokens (JWT) & Bcrypt.js
-* **API Client:** Axios
-
-**Frontend:**
-* **Library:** React.js (bootstrapped with Vite)
-* **Styling:** Tailwind CSS
-* **Routing:** React Router
-* **API Client:** Axios
-
-**External Services:**
-* [Open Library API](https://openlibrary.org/developers/api) for book data.
-
----
-
-### **Core Features**
-
-* **Secure Authentication:** Users can register and log in via a JWT-based system, with tokens expiring after one day for enhanced security.
-* **Personalized Reviews:** Each user can write and update a single, personal review (rating and summary) for any book in the library.
-* **Community-Driven Library:** Logged-in users can search the Open Library API to discover new books and add them to the application's shared database for all users to review.
-* **Modern User Experience:** A fast, dark-themed, and fully responsive interface ensures a seamless experience across desktops, tablets, and mobile devices.
-
----
-
-### **Getting Started**
-
-=======
 **Contact:** [patelsaubhagya0144@gmail.com](mailto:patelsaubhagya0144@gmail.com)
 **Project Dates:** Jan 2024 - Aug 2025
 
@@ -79,7 +39,6 @@
 
 ### **Getting Started**
 
->>>>>>> 1b398935
 **Prerequisites:**
 * Node.js and npm installed
 * A running PostgreSQL server
